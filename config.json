{
  "zkvms": {
    "sp1": {
      "repo_url": "https://github.com/codygunton/sp1",
      "commit": "fc98075a",
      "build_cmd": "cargo build --bin sp1-perf-executor",
      "binary_name": "sp1-perf-executor",
      "binary_path": "target/debug/sp1-perf-executor"
    },
    "jolt": {
      "repo_url": "https://github.com/a16z/jolt",
<<<<<<< HEAD
      "commit": "6e289f39",
=======
      "commit": "97c1b40a",
>>>>>>> 997acbd5
      "build_cmd": "cargo build --release -p tracer --bin jolt-emu",
      "binary_name": "jolt-emu",
      "binary_path": "target/release/jolt-emu"
    },
    "openvm": {
      "repo_url": "https://github.com/codygunton/openvm",
      "commit": "b5f3f0197",
      "build_cmd": "cargo build --release",
      "binary_name": "cargo-openvm",
      "binary_path": "target/release/cargo-openvm"
    },
    "r0vm": {
      "repo_url": "https://github.com/codygunton/risc0",
      "commit": "riscof",
      "build_cmd": "cargo build --release -p risc0-r0vm --bin r0vm",
      "binary_name": "r0vm",
      "binary_path": "target/release/r0vm"
    },
    "zisk": {
      "repo_url": "https://github.com/0xPolygonHermez/zisk",
      "commit": "5104c56c",
      "build_cmd": "cargo build --release --bin ziskemu",
      "binary_name": "ziskemu",
      "binary_path": "target/release/ziskemu"
    },
    "pico": {
      "repo_url": "https://github.com/codygunton/pico",
      "commit": "571dc543c4a73df2c34e86f8e36b529efb1b84b0",
      "build_cmd": "cargo build --package pico-vm --release --bin pico-riscof",
      "binary_name": "pico-riscof",
      "binary_path": "target/release/pico-riscof"
    },
    "airbender": {
      "repo_url": "https://github.com/codygunton/zksync-airbender",
      "commit": "1f52d2e2",
      "build_cmd": "cargo build --profile test-release --bin cli",
      "binary_name": "cli",
      "binary_path": "target/test-release/cli"
    }
  }
}<|MERGE_RESOLUTION|>--- conflicted
+++ resolved
@@ -9,11 +9,7 @@
     },
     "jolt": {
       "repo_url": "https://github.com/a16z/jolt",
-<<<<<<< HEAD
-      "commit": "6e289f39",
-=======
       "commit": "97c1b40a",
->>>>>>> 997acbd5
       "build_cmd": "cargo build --release -p tracer --bin jolt-emu",
       "binary_name": "jolt-emu",
       "binary_path": "target/release/jolt-emu"
